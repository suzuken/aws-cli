# Copyright 2013 Amazon.com, Inc. or its affiliates. All Rights Reserved.
#
# Licensed under the Apache License, Version 2.0 (the "License"). You
# may not use this file except in compliance with the License. A copy of
# the License is located at
#
#     http://aws.amazon.com/apache2.0/
#
# or in the "license" file accompanying this file. This file is
# distributed on an "AS IS" BASIS, WITHOUT WARRANTIES OR CONDITIONS OF
# ANY KIND, either express or implied. See the License for the specific
# language governing permissions and limitations under the License.
import logging
import math
import os
import threading

from awscli.customizations.s3.constants import MULTI_THRESHOLD, CHUNKSIZE, \
    NUM_THREADS, NUM_MULTI_THREADS, QUEUE_TIMEOUT_GET, MAX_UPLOAD_SIZE
from awscli.customizations.s3.utils import NoBlockQueue, find_chunksize, \
    operate, find_bucket_key
from awscli.customizations.s3.executer import Executer
from awscli.customizations.s3 import tasks

LOGGER = logging.getLogger(__name__)


class S3Handler(object):
    """
    This class sets up the process to perform the tasks sent to it.  It
    sources the ``self.executer`` from which threads inside the
    class pull tasks from to complete.
    """
    def __init__(self, session, params, multi_threshold=MULTI_THRESHOLD,
                 chunksize=CHUNKSIZE):
        self.session = session
        self.done = threading.Event()
        self.interrupt = threading.Event()
<<<<<<< HEAD
        self.printQueue = NoBlockQueue()
        self.params = {'dryrun': False, 'quiet': False, 'acl': None,
                       'guess_mime_type': True, 'sse': False,
                       'storage_class': None, 'website_redirect': None,
                       'params': None, 'content_type': None, 'grants': None}
=======
        self.print_queue = NoBlockQueue()
        self.params = {'dryrun': False, 'quiet': False,
                       'acl': None, 'guess_mime_type': True}
>>>>>>> 4dd16884
        self.params['region'] = params['region']
        for key in self.params.keys():
            if key in params:
                self.params[key] = params[key]
        self.multi_threshold = multi_threshold
        self.chunksize = chunksize
        self.executer = Executer(done=self.done,
                                 num_threads=NUM_THREADS,
                                 timeout=QUEUE_TIMEOUT_GET,
                                 print_queue=self.print_queue,
                                 quiet=self.params['quiet'],
                                 interrupt=self.interrupt,
                                 max_multi=NUM_MULTI_THREADS)
        self._multipart_uploads = []

    def call(self, files):
        """
        This function pulls a ``FileInfo`` or ``TaskInfo`` object from
        a list ``files``.  Each object is then deemed if it will be a
        multipart operation and add the necessary attributes if so.  Each
        object is then wrapped with a ``BasicTask`` object which is
        essentially a thread of execution for a thread to follow.  These
        tasks are then submitted to the main executer.
        """
        self.done.clear()
        self.interrupt.clear()
        try:
            self.executer.start()
            total_files, total_parts = self._enqueue_tasks(files)
            self.executer.print_thread.set_total_files(total_files)
            self.executer.print_thread.set_total_parts(total_parts)
            self.executer.wait()
            self.print_queue.join()

        except Exception as e:
            LOGGER.debug('Exception caught during task execution: %s',
                         str(e), exc_info=True)
        except KeyboardInterrupt:
            self.interrupt.set()
            self.print_queue.put({'result': "Cleaning up. Please wait..."})
        self._shutdown()


    def _shutdown(self):
        # self.done will tell threads to shutdown.
        self.done.set()
<<<<<<< HEAD
        self.executer.join()


=======
        # This waill wait until all the threads are joined.
        self.executer.join()
        # And finally we need to make a pass through all the existing
        # multipart uploads and abort any pending multipart uploads.
        self._abort_pending_multipart_uploads()

    def _abort_pending_multipart_uploads(self):
        # For the purpose of aborting uploads, we consider any
        # upload context with an upload id.
        for upload, filename in self._multipart_uploads:
            if upload.is_cancelled():
                try:
                    upload_id = upload.wait_for_upload_id()
                except tasks.UploadCancelledError:
                    pass
                else:
                    # This means that the upload went from STARTED -> CANCELLED.
                    # This could happen if a part thread decided to cancel the
                    # upload.  We need to explicitly abort the upload here.
                    self._cancel_upload(upload.wait_for_upload_id(), filename)
            upload.cancel_upload(self._cancel_upload, args=(filename,))

    def _cancel_upload(self, upload_id, filename):
        bucket, key = find_bucket_key(filename.dest)
        params = {
            'bucket': bucket,
            'key': key,
            'upload_id': upload_id,
            'endpoint': filename.endpoint,
        }
        LOGGER.debug("Aborting multipart upload for: %s", key)
        response_data, http = operate(
            filename.service, 'AbortMultipartUpload', params)

    def _enqueue_tasks(self, files):
        total_files = 0
        total_parts = 0
        for filename in files:
            filename.set_session(self.session, self.params['region'])
            num_uploads = 1
            is_multipart_task = False
            too_large = False
            if hasattr(filename, 'size'):
                is_multipart_task = (
                    filename.size > self.multi_threshold and
                    filename.operation == 'upload')
                too_large = filename.size > MAX_UPLOAD_SIZE
            if too_large and filename.operation == 'upload':
                warning = "Warning %s exceeds 5 TB and upload is " \
                            "being skipped" % os.path.relpath(filename.src)
                self.print_queue.put({'result': warning})
            elif is_multipart_task:
                num_uploads = self._enqueue_multipart_tasks(filename)
            else:
                task = tasks.BasicTask(
                    session=self.session, filename=filename,
                    parameters=self.params,
                    print_queue=self.print_queue)
                self.executer.submit(task)
            total_files += 1
            total_parts += num_uploads
        return total_files, total_parts

    def _enqueue_multipart_tasks(self, filename):
        num_uploads = 1
        chunksize = self.chunksize
        if filename.operation == 'upload':
            num_uploads = self._enqueue_multipart_upload_tasks(filename)
        elif filename.operation == 'download':
            num_uploads = int(filename.size / chunksize)
            filename.set_multi(executer=self.executer,
                                print_queue=self.print_queue,
                                interrupt=self.interrupt,
                                chunksize=chunksize)
        return num_uploads

    def _enqueue_multipart_upload_tasks(self, filename):
        # First we need to create a CreateMultipartUpload task,
        # then create UploadTask objects for each of the parts.
        # And finally enqueue a CompleteMultipartUploadTask.
        chunksize = find_chunksize(filename.size, self.chunksize)
        num_uploads = int(math.ceil(filename.size /
                                    float(chunksize)))
        upload_context = tasks.MultipartUploadContext(
            expected_parts=num_uploads)
        create_multipart_upload_task = tasks.CreateMultipartUploadTask(
            session=self.session, filename=filename,
            parameters=self.params,
            print_queue=self.print_queue, upload_context=upload_context)
        self.executer.submit(create_multipart_upload_task)

        for i in range(1, (num_uploads + 1)):
            task = tasks.UploadPartTask(
                part_number=i, chunk_size=chunksize,
                print_queue=self.print_queue, upload_context=upload_context,
                filename=filename)
            self.executer.submit(task)

        complete_multipart_upload_task = tasks.CompleteMultipartUploadTask(
            session=self.session, filename=filename, parameters=self.params,
            print_queue=self.print_queue, upload_context=upload_context)
        self.executer.submit(complete_multipart_upload_task)
        self._multipart_uploads.append((upload_context, filename))
        return num_uploads
>>>>>>> 4dd16884
<|MERGE_RESOLUTION|>--- conflicted
+++ resolved
@@ -36,17 +36,11 @@
         self.session = session
         self.done = threading.Event()
         self.interrupt = threading.Event()
-<<<<<<< HEAD
-        self.printQueue = NoBlockQueue()
+        self.print_queue = NoBlockQueue()
         self.params = {'dryrun': False, 'quiet': False, 'acl': None,
                        'guess_mime_type': True, 'sse': False,
                        'storage_class': None, 'website_redirect': None,
                        'params': None, 'content_type': None, 'grants': None}
-=======
-        self.print_queue = NoBlockQueue()
-        self.params = {'dryrun': False, 'quiet': False,
-                       'acl': None, 'guess_mime_type': True}
->>>>>>> 4dd16884
         self.params['region'] = params['region']
         for key in self.params.keys():
             if key in params:
@@ -93,11 +87,6 @@
     def _shutdown(self):
         # self.done will tell threads to shutdown.
         self.done.set()
-<<<<<<< HEAD
-        self.executer.join()
-
-
-=======
         # This waill wait until all the threads are joined.
         self.executer.join()
         # And finally we need to make a pass through all the existing
@@ -201,5 +190,4 @@
             print_queue=self.print_queue, upload_context=upload_context)
         self.executer.submit(complete_multipart_upload_task)
         self._multipart_uploads.append((upload_context, filename))
-        return num_uploads
->>>>>>> 4dd16884
+        return num_uploads